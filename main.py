--- conflicted
+++ resolved
@@ -347,12 +347,8 @@
     # Ask user if they want to see visualizations
     plot_choice = input("\nWould you like to see performance visualizations? (y/n): ").strip().lower()
     if plot_choice == 'y':
-<<<<<<< HEAD
-        metrics.plot_results()
-=======
         metrics.plot_results()
         for agent in metrics.agents:
             metrics.plot_move_duration_distribution(agent)
     metrics.plot_performance_radar()
-    
->>>>>>> b326a079
+    